--- conflicted
+++ resolved
@@ -574,11 +574,7 @@
      * Coordinate.safeDownCast(coord).getDefaultClamped() % now accessible.
      * @endcode
      *
-<<<<<<< HEAD
-     * Exception: in Python, you will get the concrete type (in most cases):
-=======
      * %Exception: in Python, you will get the concrete type (in most cases):
->>>>>>> 80b25320
      * @code{.py}
      * coord = model.getComponent('right_elbow/elbow_flexion')
      * coord.getDefaultClamped() # works; no downcasting necessary. 
