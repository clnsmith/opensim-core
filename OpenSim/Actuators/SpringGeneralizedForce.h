#ifndef OPENSIM_SPRING_GENERALIZED_FORCE_H_
#define OPENSIM_SPRING_GENERALIZED_FORCE_H_
/* -------------------------------------------------------------------------- *
 *                     OpenSim:  SpringGeneralizedForce.h                     *
 * -------------------------------------------------------------------------- *
 * The OpenSim API is a toolkit for musculoskeletal modeling and simulation.  *
 * See http://opensim.stanford.edu and the NOTICE file for more information.  *
 * OpenSim is developed at Stanford University and supported by the US        *
 * National Institutes of Health (U54 GM072970, R24 HD065690) and by DARPA    *
 * through the Warrior Web program.                                           *
 *                                                                            *
 * Copyright (c) 2005-2012 Stanford University and the Authors                *
 * Author(s): Frank C. Anderson, Ajay Seth                                    *
 *                                                                            *
 * Licensed under the Apache License, Version 2.0 (the "License"); you may    *
 * not use this file except in compliance with the License. You may obtain a  *
 * copy of the License at http://www.apache.org/licenses/LICENSE-2.0.         *
 *                                                                            *
 * Unless required by applicable law or agreed to in writing, software        *
 * distributed under the License is distributed on an "AS IS" BASIS,          *
 * WITHOUT WARRANTIES OR CONDITIONS OF ANY KIND, either express or implied.   *
 * See the License for the specific language governing permissions and        *
 * limitations under the License.                                             *
 * -------------------------------------------------------------------------- */

//==============================================================================
// INCLUDES
//==============================================================================
#include "osimActuatorsDLL.h"
#include <OpenSim/Common/PropertyDbl.h>
#include <OpenSim/Common/Storage.h>
#include <OpenSim/Simulation/Model/Force.h>

//==============================================================================
//==============================================================================
namespace OpenSim {

class Coordinate;

/**
 * A Force that exerts a generalized force based on spring-like
 * characteristics (stiffness and viscosity).  
 *
 * @author Frank C. Anderson, Ajay Seth
 * @version 2.0
 */
class OSIMACTUATORS_API SpringGeneralizedForce : public Force {
OpenSim_DECLARE_CONCRETE_OBJECT(SpringGeneralizedForce, Force);
public:
//==============================================================================
// PROPERTIES
//==============================================================================
    /** @name Property declarations 
    These are the serializable properties associated with this class. **/
    /**@{**/
    OpenSim_DECLARE_OPTIONAL_PROPERTY(coordinate, std::string,
        "Name of the coordinate to which this force is applied.");
    OpenSim_DECLARE_PROPERTY(stiffness, double,
        "Spring stiffness.");
    OpenSim_DECLARE_PROPERTY(rest_length, double,
        "Coordinate value at which spring produces no force.");
    OpenSim_DECLARE_PROPERTY(viscosity, double,
        "Damping constant.");
    /**@}**/


//==============================================================================
// PUBLIC METHODS
//==============================================================================
    /** This serves as default constructor or you can specify the coordinate
    name. A name of "" is treated as though unspecified. **/
    SpringGeneralizedForce(const std::string& coordinateName="");

    // Uses default (compiler-generated) destructor, copy constructor, copy 
    // assignment operator.

    //--------------------------------------------------------------------------
    // GET AND SET
    //--------------------------------------------------------------------------

    // STIFFNESS
    void setStiffness(double aStiffness);
    double getStiffness() const;
    // REST LENGTH
    void setRestLength(double aRestLength);
    double getRestLength() const;
    // VISCOSITY
    void setViscosity(double aViscosity);
    double getViscosity() const;
    /** 
     * Methods to query a Force for the value actually applied during simulation
     * The names of the quantities (column labels) is returned by this first function
     * getRecordLabels()
     */
    OpenSim::Array<std::string> getRecordLabels() const ;
    /**
     * Given SimTK::State object extract all the values necessary to report forces, application location
     * frame, etc. used in conjunction with getRecordLabels and should return same size Array
     */
    OpenSim::Array<double> getRecordValues(const SimTK::State& state) const ;

    //--------------------------------------------------------------------------
    // COMPUTATIONS
protected:
    // Force interface.
    void computeForce(  const SimTK::State& state, 
                        SimTK::Vector_<SimTK::SpatialVec>& bodyForces, 
                        SimTK::Vector& mobilityForces) const override;
    
    // ModelComponent interface.
    void extendAddToSystem(SimTK::MultibodySystem& system) const override;

    // Setup method to initialize coordinate reference
<<<<<<< HEAD
    void connectToModel(Model& model) override;
=======
    void extendConnectToModel(Model& model) override;
>>>>>>> b5672d1b

private:
    void setNull();
    void constructProperties();
    double computeForceMagnitude(const SimTK::State& s) const;

    // Set the Coordinate pointer, and set the corresponding name property
    // to match.
    void setCoordinate(Coordinate* coordinate);
    Coordinate* getCoordinate() const;

    // Note: reference pointers are automatically set to null on construction 
    // and also on copy construction and copy assignment.

    // Corresponding generalized coordinate to which the coordinate actuator
    // is applied.
    SimTK::ReferencePtr<Coordinate> _coord;

    //==============================================================================
};  // END of class SpringGeneralizedForce

}; //namespace
//==============================================================================
//==============================================================================


#endif // OPENSIM_SPRING_GENERALIZED_FORCE_H_<|MERGE_RESOLUTION|>--- conflicted
+++ resolved
@@ -111,11 +111,7 @@
     void extendAddToSystem(SimTK::MultibodySystem& system) const override;
 
     // Setup method to initialize coordinate reference
-<<<<<<< HEAD
-    void connectToModel(Model& model) override;
-=======
     void extendConnectToModel(Model& model) override;
->>>>>>> b5672d1b
 
 private:
     void setNull();
