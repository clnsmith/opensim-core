#include <OpenSim/OpenSim.h>

using namespace OpenSim;
using namespace SimTK;

class ComplexResponse : public ModelComponent {
    OpenSim_DECLARE_CONCRETE_OBJECT(ComplexResponse, ModelComponent);
public:
    OpenSim_DECLARE_PROPERTY(strength, double, "per-coord param.");

    OpenSim_DECLARE_OUTPUT(term_1, double, getTerm1, SimTK::Stage::Position);
    OpenSim_DECLARE_OUTPUT(term_2, double, getTerm2, SimTK::Stage::Velocity);
    OpenSim_DECLARE_OUTPUT(sum, double, getTotal, SimTK::Stage::Velocity);

    ComplexResponse() {
        constructInfrastructure();
    }
    double getTerm1(const State& s) const {
        if (!isCacheVariableValid(s, "term_1")) {
            const auto& coord = getConnectee<Coordinate>("coord");
            const auto value = coord.getValue(s);
            setCacheVariableValue(s, "term_1", get_strength() * value);
        }
        return getCacheVariableValue<double>(s, "term_1");
    }
    double getTerm2(const State& s) const {
        if (!isCacheVariableValid(s, "term_2")) {
            const auto& coord = getConnectee<Coordinate>("coord");
            const auto speed = coord.getSpeedValue(s);
            setCacheVariableValue(s, "term_2", 2.0 * speed);
        }
        return getCacheVariableValue<double>(s, "term_2");
    }
    double getSum(const State& s) const {
        if (!isCacheVariableValid(s, "sum")) {
            setCacheVariableValue(s, "sum", getTerm1(s) + getTerm2(s));
        }
        return getCacheVariableValue<double>(s, "sum");
    }
private:
    void constructProperties() override {
        constructProperty_strength(3.0);
    }
    void constructConnectors() override {
        constructConnector<Coordinate>("coord");
    }
<<<<<<< HEAD
    void constructOutputs() override {
        constructOutput<double>("term_1",
                &ComplexResponse::getTerm1, SimTK::Stage::Position);
        constructOutput<double>("term_2",
                &ComplexResponse::getTerm2, SimTK::Stage::Velocity);
        constructOutput<double>("sum", &ComplexResponse::getSum,
                SimTK::Stage::Velocity);
    }
=======
>>>>>>> f125fe93
    void extendAddToSystem(MultibodySystem& system) const override {
        Super::extendAddToSystem(system);
        addCacheVariable<double>("term_1",
                0.0, SimTK::Stage::Velocity);
        addCacheVariable<double>("term_2",
                0.0, SimTK::Stage::Velocity);
        addCacheVariable<double>("sum",
                0.0, SimTK::Stage::Velocity);
    }
};

class AggregateResponse : public ModelComponent {
    OpenSim_DECLARE_CONCRETE_OBJECT(AggregateResponse, ModelComponent);
public:
    AggregateResponse() { constructInfrastructure(); }

    /* TODO would prefer to use this, but waiting until the function within
     outputs is copied correctly.
     */
    OpenSim_DECLARE_LIST_PROPERTY(responses, ComplexResponse,
            "for individual coordinates.");
     
    void adopt(ComplexResponse* resp) {
        updProperty_responses().adoptAndAppendValue(resp);
        finalizeFromProperties();
    }
    
    // TODO propagate this scaling_factor to the ComplexResponses using
    // Component::getParent.
    OpenSim_DECLARE_PROPERTY(scaling_factor, double, "Affects each coord.");

    OpenSim_DECLARE_OUTPUT(total_sum, double, getTotalSum,
            SimTK::Stage::Position);
    OpenSim_DECLARE_OUTPUT(total_term_1, double, getTotalTerm1,
            SimTK::Stage::Velocity);
    OpenSim_DECLARE_OUTPUT(total_term_2, double, getTotalTerm2,
            SimTK::Stage::Velocity);

    double getTotalSum(const State& s) const {
        const double basalRate(1.0);
        double totalSum = basalRate;
        for (int ir = 0; ir < getProperty_responses().size(); ++ir) {
            const auto& response = get_responses(ir);
            totalSum += response.getOutputValue<double>(s, "sum");
        }
        return totalSum;
    }

    double getTotalTerm1(const State& s) const {
        double totalTerm1=0;
        for (int ir = 0; ir < getProperty_responses().size(); ++ir) {
            const auto& response = get_responses(ir);
            totalTerm1 += response.getOutputValue<double>(s, "term_1");
        }
        return totalTerm1;
    }

    double getTotalTerm2(const State& s) const {
        double totalTerm2=0;
        for (int ir = 0; ir < getProperty_responses().size(); ++ir) {
            const auto& response = get_responses(ir);
            totalTerm2 += response.getOutputValue<double>(s, "term_2");
        }
        return totalTerm2;
    }
    
    /*
    ComplexResponse cresponse1 { constructSubcomponent<ComplexResponse>("complex_response_j1"); }
     */

private:
    /*void extendFinalizeFromProperties() {
        Super::extendFinalizeFromProperties();
        for (auto& response : responses) {
            markAsSubcomponent(response.get());
        }
    }
<<<<<<< HEAD
    */
    
    void constructProperties() override {
        constructProperty_responses();
        constructProperty_scaling_factor(1.0);
    }
    void constructOutputs() override {
        constructOutput<double>("total_sum",
                &AggregateResponse::getTotalSum, SimTK::Stage::Position);
        constructOutput<double>("total_term_1",
                &AggregateResponse::getTotalTerm1, SimTK::Stage::Velocity);
        constructOutput<double>("total_term_2",
                &AggregateResponse::getTotalTerm2, SimTK::Stage::Velocity);
    }
=======
>>>>>>> f125fe93
};

template <typename T>
class ConsoleReporter : public ModelComponent {
    OpenSim_DECLARE_CONCRETE_OBJECT(ConsoleReporter, Component);
    // TODO interval
    // TODO constant interval reporting
    // TODO num significant digits (override).
public:
    ConsoleReporter() {
        constructInfrastructure();
    }
private:
    void constructProperties() override {}
    void constructInputs() override {
        // TODO rename as multi-input?
        constructInput<T>("input", SimTK::Stage::Acceleration);
    }
    void extendRealizeReport(const State& state) const override {
        // multi input: loop through multi-inputs.
        // Output::getNumberOfSignificantDigits().
        // TODO print column names every 10 outputs.
        // TODO test by capturing stdout.
        // TODO prepend each line with "[<name>]" or "[reporter]" if no name is given.
        std::cout << std::setw(10) << state.getTime() << ": ";
        const auto& input = getInput("input");
        for (auto idx = 0; idx < input.getNumConnectees();
                ++idx) {
            std::cout << Input<T>::downcast(input).getValue(state, idx) << " ";
        }
        std::cout << std::endl;
        //<<
          //  getInputValue<T>(state, "input1") << " " <<
            // getInputValue<T>(state, "input2") << " " <<
            /*getInputValue<T>(state, "input3") << */ //std::endl;
    }
};

void integrate(const System& system, Integrator& integrator,
        const State& initialState,
        Real finalTime) {
    TimeStepper ts(system, integrator);
    ts.initialize(initialState);
    ts.setReportAllSignificantStates(true);
    integrator.setReturnEveryInternalStep(true); 
    while (ts.getState().getTime() < finalTime) {
        ts.stepTo(finalTime);
        system.realize(ts.getState(), SimTK::Stage::Report);
    }
}

void testComplexResponse() {
    Model model;
    
    // Bodies and joints.
    auto b1 = new OpenSim::Body("b1", 1, Vec3(0), Inertia(0));
    auto b2 = new OpenSim::Body("b2", 1, Vec3(0), Inertia(0));
    auto b3 = new OpenSim::Body("b3", 1, Vec3(0), Inertia(0));
    auto j1 = new PinJoint("j1", model.getGround(), Vec3(0), Vec3(0),
            *b1, Vec3(0, 1, 0), Vec3(0));
    auto j2 = new PinJoint("j2", *b1, Vec3(0), Vec3(0),
               *b2, Vec3(0, 1, 0), Vec3(0));
    auto j3 = new PinJoint("j3", *b2, Vec3(0), Vec3(0),
               *b3, Vec3(0, 1, 0), Vec3(0));

    // Aggregate calculator.
    auto aggregate = new AggregateResponse();
    aggregate->setName("aggregate_response");
    // TODO must fix copying of an output's function first.
    auto* complexResponse1 = new ComplexResponse();
    complexResponse1->setName("complex_response_j1");
    complexResponse1->updConnector<Coordinate>("coord").set_connectee_name("j1_coord_0");
    aggregate->adopt(complexResponse1);
    auto* complexResponse2 = new ComplexResponse();
    complexResponse2->setName("complex_response_j2");
    complexResponse2->updConnector<Coordinate>("coord").set_connectee_name("j2_coord_0");
    aggregate->adopt(complexResponse2);
     

    auto reporter = new ConsoleReporter<double>();
    reporter->setName("reporter");
    reporter->getInput("input").append(
            aggregate->get_responses(0).getOutput("sum"));
    reporter->getInput("input").connect(
            aggregate->get_responses(1).getOutput("sum"));
    reporter->getInput("input").append(aggregate->getOutput("total_sum"));
    reporter->getInput("input").append(
            j1->getCoordinateSet().get(0).getOutput("value"));
    // TODO connect by path: reporter->getInput("input").connect("/complex_response/sum");
    // multi input: reporter->getMultiInput("input").append_connect(cr->getOutput("sum"));

    // Add in the components to the model.
    model.addBody(b1);
    model.addBody(b2);
    model.addBody(b3);
    model.addJoint(j1);
    model.addJoint(j2);
    model.addJoint(j3);
    model.addModelComponent(aggregate); 
    model.addModelComponent(reporter);

    State& state = model.initSystem();

    model.updCoordinateSet().get("j1_coord_0").setValue(state, 0.5 * Pi);

    RungeKuttaMersonIntegrator integrator(model.getSystem());
    integrate(model.getSystem(), integrator, state, 1);
}

int main() {
    // TODO SimTK_START_TEST("futureMuscleMetabolicsResponse");
        SimTK_SUBTEST(testComplexResponse);
    //SimTK_END_TEST();
}<|MERGE_RESOLUTION|>--- conflicted
+++ resolved
@@ -10,7 +10,7 @@
 
     OpenSim_DECLARE_OUTPUT(term_1, double, getTerm1, SimTK::Stage::Position);
     OpenSim_DECLARE_OUTPUT(term_2, double, getTerm2, SimTK::Stage::Velocity);
-    OpenSim_DECLARE_OUTPUT(sum, double, getTotal, SimTK::Stage::Velocity);
+    OpenSim_DECLARE_OUTPUT(sum, double, getSum, SimTK::Stage::Velocity);
 
     ComplexResponse() {
         constructInfrastructure();
@@ -44,17 +44,6 @@
     void constructConnectors() override {
         constructConnector<Coordinate>("coord");
     }
-<<<<<<< HEAD
-    void constructOutputs() override {
-        constructOutput<double>("term_1",
-                &ComplexResponse::getTerm1, SimTK::Stage::Position);
-        constructOutput<double>("term_2",
-                &ComplexResponse::getTerm2, SimTK::Stage::Velocity);
-        constructOutput<double>("sum", &ComplexResponse::getSum,
-                SimTK::Stage::Velocity);
-    }
-=======
->>>>>>> f125fe93
     void extendAddToSystem(MultibodySystem& system) const override {
         Super::extendAddToSystem(system);
         addCacheVariable<double>("term_1",
@@ -132,23 +121,12 @@
             markAsSubcomponent(response.get());
         }
     }
-<<<<<<< HEAD
     */
     
     void constructProperties() override {
         constructProperty_responses();
         constructProperty_scaling_factor(1.0);
     }
-    void constructOutputs() override {
-        constructOutput<double>("total_sum",
-                &AggregateResponse::getTotalSum, SimTK::Stage::Position);
-        constructOutput<double>("total_term_1",
-                &AggregateResponse::getTotalTerm1, SimTK::Stage::Velocity);
-        constructOutput<double>("total_term_2",
-                &AggregateResponse::getTotalTerm2, SimTK::Stage::Velocity);
-    }
-=======
->>>>>>> f125fe93
 };
 
 template <typename T>
