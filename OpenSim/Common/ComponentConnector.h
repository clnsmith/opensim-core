#ifndef OPENSIM_COMPONENT_CONNECTOR_H_
#define OPENSIM_COMPONENT_CONNECTOR_H_
/* -------------------------------------------------------------------------- *
 *                       OpenSim:  ComponentConnector.h                       *
 * -------------------------------------------------------------------------- *
 * The OpenSim API is a toolkit for musculoskeletal modeling and simulation.  *
 * See http://opensim.stanford.edu and the NOTICE file for more information.  *
 * OpenSim is developed at Stanford University and supported by the US        *
 * National Institutes of Health (U54 GM072970, R24 HD065690) and by DARPA    *
 * through the Warrior Web program.                                           *
 *                                                                            *
 * Copyright (c) 2005-2016 Stanford University and the Authors                *
 * Author(s): Ajay Seth                                                       *
 *                                                                            *
 * Licensed under the Apache License, Version 2.0 (the "License"); you may    *
 * not use this file except in compliance with the License. You may obtain a  *
 * copy of the License at http://www.apache.org/licenses/LICENSE-2.0.         *
 *                                                                            *
 * Unless required by applicable law or agreed to in writing, software        *
 * distributed under the License is distributed on an "AS IS" BASIS,          *
 * WITHOUT WARRANTIES OR CONDITIONS OF ANY KIND, either express or implied.   *
 * See the License for the specific language governing permissions and        *
 * limitations under the License.                                             *
 * -------------------------------------------------------------------------- */

/** @file
 * This file defines the Connector class, which formalizes the dependency of 
 * of a Component on another Object/Component in order to operate, BUT it does 
 * not own it. While Components can be composites (of multiple components) 
 * they often depend on unrelated objects/components that are defined and
 * owned elsewhere.
 *
 * For example a Joint connects two bodies together, but the Joint does 
 * not own either body. Instead, the Joint has Connectors to a parent and 
 * a child body that already exists. The maintenance of the dependency and 
 * the run-time verification of the existence of the bodies is the duty
 * of the Connector.
 */

// INCLUDES
#include "osimCommonDLL.h"

#include "ComponentOutput.h"
#include "ComponentList.h"
#include "Object.h"
#include "Exception.h"
#include "Property.h"

namespace OpenSim {

//==============================================================================
/// ComponentConnector Exceptions
//==============================================================================
class InputNotConnected : public Exception {
public:
    InputNotConnected(const std::string& file,
                      size_t line,
                      const std::string& func,
                      const std::string& inputName) :
        Exception(file, line, func) {
        std::string msg = "Input '" + inputName;
        msg += "' has not been connected.";
        addMessage(msg);
    }
};

//=============================================================================
//                        OPENSIM COMPONENT CONNECTOR
//=============================================================================
/**
 * A Connector formalizes the dependency between a Component and another object
 * (typically another Component) without owning that object. The object that
 * satisfies the requirements of the Connector we term the "connectee". When a 
 * Connector is satisfied by a connectee we have a successful "connection" or
 * is said to be connected.
 *
 * The purpose of a Connector is to specify: 1) the connectee type that the
 * Component is dependent on, 2) by when (what stage) the connector must be
 * connected in order for the component to function, 3) the name of a connectee
 * that can be found at run-time to satisfy the connector, and 4) whether or
 * not it is connected. A Connector maintains a reference to the instance
 * (connectee) until it is disconnected.
 *
 * For example, a Joint has two Connectors for the parent and child Bodies that
 * it joins. The type for the connector is a PhysicalFrame and any attempt to 
 * connect to a non-Body (or frame rigidly attached to a Body) will throw an
 * exception. The connectAt Stage is Topology. That is, the Joint's connection to
 * a Body must be performed at the Topology system stage, and any attempt to
 * change the connection status will invalidate that Stage and above.
 *
 * Other Components like a Marker or a Probe that do not change the system
 * topology or add new states could potentially be connected at later stages
 * like Model or Instance.
 *
 * @author  Ajay Seth
 */
class OSIMCOMMON_API AbstractConnector {
public:

    // default copy constructor, copy assignment

    virtual ~AbstractConnector() {};
    
    /// Create a dynamically-allocated copy. You must manage the memory
    /// for the returned pointer.
    /// This function exists to facilitate the use of
    /// SimTK::ClonePtr<AbstractConnector>.
    virtual AbstractConnector* clone() const = 0;
    
    const std::string& getName() const { return _name; }
    /** Get the system Stage when the connection should be made. */
    SimTK::Stage getConnectAtStage() const { return _connectAtStage; }
    /** Can this Connector have more than one connectee? */
    bool isListConnector() const { return _isList; }
    /** The number of slots to fill in order to satisfy this connector.
     * This is 1 for a non-list connector. */
    unsigned getNumConnectees() const {
        return static_cast<unsigned>(getConnecteeNameProp().size());
    }

    //--------------------------------------------------------------------------
    /** Derived classes must satisfy this Interface */
    //--------------------------------------------------------------------------
    /** Is the Connector connected to its connectee(s)? For a list connector,
    this is only true if this connector is connected to all its connectees.
     */
    virtual bool isConnected() const = 0;
    
    /** Get the type of object this connector connects to. */
    virtual std::string getConnecteeTypeName() const = 0;

    /** Generic access to the connectee. Not all connectors support this method
     * (e.g., the connectee for an Input is not an Object). */
    virtual const Object& getConnecteeAsObject() const {
        OPENSIM_THROW(Exception, "Not supported for this type of connector.");
    }

    /** Connect this %Connector to the provided connectee object. If this is a
        list connector, the connectee is appended to the list of connectees;
        otherwise, the provided connectee replaces the single connectee. */
    virtual void connect(const Object& connectee) = 0;

    /** Connect this %Connector according to its connectee_name property
        given a root %Component to search its subcomponents for the connect_to
        Component. */
    virtual void findAndConnect(const Component& root) {
        throw Exception("findAndConnect() not implemented; not supported "
                        "for this type of connector", __FILE__, __LINE__);
    }

    /** Disconnect this %Connector from its connectee. */
    virtual void disconnect() = 0;

    /** %Set connectee name. This function can only be used if this connector is
    not a list connector.                                                     */
    void setConnecteeName(const std::string& name) {
        OPENSIM_THROW_IF(_isList,
                         Exception,
                         "An index must be provided for a list Connector.");
        setConnecteeName(name, 0);
    }

    /** %Set connectee name of a connectee among a list of connectees. This
    function is used if this connector is a list connector.                   */
    void setConnecteeName(const std::string& name, unsigned ix) {
        using SimTK::isIndexInRange;
        SimTK_INDEXCHECK_ALWAYS(ix, getNumConnectees(),
                                "AbstractConnector::setConnecteeName()");
        updConnecteeNameProp().setValue(ix, name);
    }

    /** Get connectee name. This function can only be used if this connector is
    not a list connector.                                                     */
    const std::string& getConnecteeName() const {
        OPENSIM_THROW_IF(_isList,
                         Exception,
                         "An index must be provided for a list Connector.");
        return getConnecteeName(0);
    }

    /** Get connectee name of a connectee among a list of connectees.         */
    const std::string& getConnecteeName(unsigned ix) const {
        using SimTK::isIndexInRange;
        SimTK_INDEXCHECK_ALWAYS(ix, getNumConnectees(),
                                "AbstractConnector::getConnecteeName()");
        return getConnecteeNameProp().getValue(ix);
    }

    void appendConnecteeName(const std::string& name) {
        OPENSIM_THROW_IF((getNumConnectees() > 0 && !_isList), Exception,
            "Multiple connectee names can only be appended to a list Connector.");
        updConnecteeNameProp().appendValue(name);
    }

protected:
    //--------------------------------------------------------------------------
    // CONSTRUCTION
    //--------------------------------------------------------------------------
    /** Create a Connector with specified name and stage at which it should be
    connected.
    @param name               name of the connector, usually describes its dependency.
    @param connecteeNameIndex Index of the property in the containing Component
                              that holds this Connector's connectee_name(s).
    @param connectAtStage     Stage at which Connector should be connected.
    @param owner              Component to which this Connector belongs. */
    AbstractConnector(const std::string& name,
                      const PropertyIndex& connecteeNameIndex,
                      const SimTK::Stage& connectAtStage,
                      Component& owner) :
            _name(name),
            _connectAtStage(connectAtStage),
            _connecteeNameIndex(connecteeNameIndex),
            _owner(&owner),
            _isList(getConnecteeNameProp().isListProperty()) {}


    const Component& getOwner() const { return _owner.getRef(); }
    /** %Set an internal pointer to the Component that contains this Connector.
    This should only be called by Component.
    This exists so that after the containing Component is copied, the 'owner'
    is the new Component. This Connector needs to be able to modify
    the associated connectee_name property in the Component. Thus, we require
    a writeable reference. */
    // We could avoid the need for this function by writing a custom copy
    // constructor for Component.
    void setOwner(Component& o) { _owner.reset(&o); }
    /** This will be false immediately after copy construction or assignment.*/
    bool hasOwner() const { return !_owner.empty(); }
    
    /** Check if entries of the connectee_name property contain spaces; if so,
    print out a warning. */
    void finalizeFromProperties() {
        // TODO This check may go elsewhere once the connectee_name
        // property is a ComponentPath (or a ChannelPath?).
        for (int iname = 0; iname < getNumConnectees(); ++iname) {
            const auto& connecteeName = getConnecteeName(iname);
            if (connecteeName.find(" ") != std::string::npos) {
                std::string msg = "In Connector '" + getName() +
                        "', connectee name '" + connecteeName +
                        "' contains spaces, but spaces are not allowed.";
                if (!_isList) {
                    msg += " Did you try to specify multiple connectee "
                           "names for a single-value Connector?";
                }
                // TODO Would ideally throw an exception, but some models *do*
                // use spaces in names, and the error for this should be
                // handled elsewhere.
                // OPENSIM_THROW(Exception, msg);
                std::cout << "Warning: " << msg << std::endl;
            }
            // TODO There might be a bug with empty connectee_name being
            // interpreted as "this component."
        }
    }

private:
    
    /// Const access to the connectee_name property from the Component in which
    /// this Connector resides. The name of that property is something like
    /// 'connector_<name>_connectee_name'. This is a special type of property
    /// that users cannot easily access (e.g., there is no macro-generated
    /// `get_connector_<name>_connectee_name()` function).
    const Property<std::string>& getConnecteeNameProp() const;
    /// Writable access to the connectee_name property from the Component in
    /// which this Connector resides. Calling this will mark the Component as
    /// not "up to date with properties"
    /// (Object::isObjectUpToDateWithProperties()).
    Property<std::string>& updConnecteeNameProp();
    
    std::string _name;
    SimTK::Stage _connectAtStage = SimTK::Stage::Empty;
    PropertyIndex _connecteeNameIndex;
    // Even though updConnecteeNameProp() requires non-const access to this
    // pointer, we make this a const pointer to reduce the chance of mis-use.
    // If this were a non-const pointer, then const functions in this class
    // would be able to edit _owner (see declaration of ReferencePtr).
    SimTK::ReferencePtr<const Component> _owner;
    // _isList must be after _owner, as _owner is used to set its value.
    bool _isList;
    
    /* So that Component can invoke setOwner(), etc. */
    friend Component;

//=============================================================================
};  // END class AbstractConnector


template<class T>
class Connector : public AbstractConnector {
public:

    // default copy constructor
    
    virtual ~Connector() {}
    
    Connector<T>* clone() const override { return new Connector<T>(*this); }

    /** Is the Connector connected to object of type T? */
    bool isConnected() const override {
        return !connectee.empty();
    }

    const T& getConnecteeAsObject() const override {
        return connectee.getRef();
    }

    /** Temporary access to the connectee for testing purposes. Real usage
        will be through the Connector (and Input) interfaces. 
        For example, Input should short circuit to its Output's getValue()
        once it is connected.
    Return a const reference to the object connected to this Connector */
    const T& getConnectee() const {
        if (!isConnected()) {
            std::string msg = getOwner().getConcreteClassName() + "::Connector '"
                + getName() + "' is not connected to '" + getConnecteeName()
                + "' of type " + T::getClassName();
            OPENSIM_THROW(Exception, msg);
        }
        return connectee.getRef();
    }

    /** Connect this Connector to the provided connectee object */
    void connect(const Object& object) override {
        const T* objT = dynamic_cast<const T*>(&object);
        if (objT) {
            connectee = *objT;

            std::string objPathName = objT->getAbsolutePathName();
            std::string ownerPathName = getOwner().getAbsolutePathName();

            // check if the absolute pathname is just /name
            if (objPathName.compare("/" + objT->getName()) == 0) { //exact match
                // in which case we likely are connecting to an orphan
                // (yet to adopted component) which the API permits when passing
                // in the dependency directly.
                // better off stripping off the / to identify it as a "floating"
                // Component and we will need to find its absolute path next 
                // time we try to connect
                setConnecteeName(objT->getName());
            }
            // This can happen when top level components like a Joint and Body
            // have the same name like a pelvis Body and pelvis Joint that
            // connects that connects to a Body of the same name.
            else if(objPathName == ownerPathName)
                setConnecteeName(objPathName);
            else { // otherwise store the relative path name to the object
                std::string relPathName = objT->getRelativePathName(getOwner());
                setConnecteeName(relPathName);
            }
        }
        else {
            std::stringstream msg;
            msg << "Connector::connect(): ERR- Cannot connect '" << object.getName()
                << "' of type " << object.getConcreteClassName() << ". Connector requires "
                << getConnecteeTypeName() << ".";
            throw Exception(msg.str(), __FILE__, __LINE__);
        }
    }

    /** Connect this Connector given its connectee_name property  */
    void findAndConnect(const Component& root) override;

    void disconnect() override {
        connectee.reset(nullptr);
    }
    
    /** Derived classes must satisfy this Interface */
    /** get the type of object this connector connects to*/
    std::string getConnecteeTypeName() const override {
        return T::getClassName();
    }

    SimTK_DOWNCAST(Connector, AbstractConnector);
    
    /** For use in python/java/MATLAB bindings. */
    // This method exists for consistency with Object's safeDownCast.
    static Connector<T>* safeDownCast(AbstractConnector* base) {
        return dynamic_cast<Connector<T>*>(base);
    }
    
protected:
    /** Create a Connector that can only connect to Object of type T with 
    specified name and stage at which it should be connected. Only Component
    should ever construct this class.
    @param name               name of the connector used to describe its dependency.
    @param connecteeNameIndex Index of the property in the containing Component
                              that holds this Connector's connectee_name(s).
    @param connectAtStage     Stage at which Connector should be connected.
    @param owner              The component that contains this input. */
    Connector(const std::string& name, const PropertyIndex& connecteeNameIndex,
              const SimTK::Stage& connectAtStage,
              Component& owner) :
        AbstractConnector(name, connecteeNameIndex, connectAtStage, owner),
        connectee(nullptr) {}
        
    /** So that Component can construct a Connector. */
    friend Component;

private:
    mutable SimTK::ReferencePtr<const T> connectee;
}; // END class Connector<T>
            

/** A specialized Connector that connects to an Output signal is an Input.
An AbstractInput enables maintenance of a list of unconnected Inputs. 
An Input can either be a single-value Input or a list Input. A list Input
can connect to multiple (Output) Channels.

#### XML Syntax of a connectee name

For every %Input that a component has, the XML representation of the component
contains an element named `input_<input_name>_connectee_name` (or
`input_<input_name>_connectee_names` for list inputs). For example, a component
that has an Input named `desired_angle` might look like the following in XML:
@code
    <MyComponent name="my_comp">
        <input_desired_angle_connectee_name>
            ../foo/angle
        </input_desired_angle_connectee_name>
        ...
    </MyComponent>
@endcode
You use this field to specify the outputs/channels that should be connected to
this input (that is, the connectees). The syntax for the connectee name
property is as follows:
@code
<path/to/component/><output_name>[:<channel_name>][(<alias>)]
@endcode
Angle brackets indicate fields that one would fill in, and square brackets
indicate optional fields. The `<path/to/component>` can be relative or
absolute, and describes the location of the Component that contains the 
desired Output relative to the location of the Component that contains this
Input. The `<path/to/component>` and `<output_name>` must always be specified.
The `<channel_name>` should only be specified if the %Output is a list output
(i.e., it has multiple channels). The `<alias>` is a name for the
output/channel that is specific to this input, and it is optional.
All fields should contain only letters, numbers, and underscores (the path
to the component can contain slashes and periods); fields must *not* contain
spaces.
Here are some examples:
 - `../marker_data/column:left_ankle`: The TableSourceVec3 component
   `../marker_data` has a list output `column`, and we want to connect to its
   `left_ankle` channel.
 - `../averager/output(knee_joint_center)`: The component `../averager`
   (presumably a component that averages its inputs) has an output named
   `output`, and we are aliasing this output as `knee_joint_center`.
 - `/leg_model/soleus/activation`: This connectee name uses the absolute path
   to component `soleus`, which has an output named `activation`.

List inputs can contain multiple entries in its connectee name, with the
entries separated by a space. For example:
@code
<input_experimental_markers_connectee_names>
    ../marker_data/column:left_ankle ../marker_data/column:right_ankle ../averager/output(knee_joint_center)
</input_experimental_markers_connectee_names>
@endcode
*/
class OSIMCOMMON_API AbstractInput : public AbstractConnector {
public:

    virtual ~AbstractInput() {}
    
    // Change the return type of clone(). This is similar to what the Object
    // macros do (see OpenSim_OBJECT_ABSTRACT_DEFS).
    AbstractInput* clone() const override = 0;
    
    // Connector interface
    void connect(const Object& object) override {
        std::stringstream msg;
        msg << "Input::connect(): ERR- Cannot connect '" << object.getName()
            << "' of type " << object.getConcreteClassName() <<
            ". Input can only connect to an Output.";
        throw Exception(msg.str(), __FILE__, __LINE__);
    }

    /** Connect this Input to a single-valued (single-channel) Output or, if
    this is a list %Input and the %Output is a list %Output, connect to all the
    channels of the %Output. You can optionally provide an alias that will be
    used by the Component owning this %Input to refer to the %Output. If this
    method connects to multiple channels, the alias will be used for all
    channels. */
    virtual void connect(const AbstractOutput& output,
                         const std::string& alias = "") = 0;
    /** Connect this Input to a single output channel. This
    method can be used with both single-valued and list %Inputs. You can
    optionally provide an alias that will be used by the Component owning this
    %Input to refer to the %Channel. */
    virtual void connect(const AbstractChannel& channel,
                         const std::string& alias = "") = 0;
    
    /** Get the alias for a Channel. An alias is a description for a %Channel
    that is specific to how the Input will use the %Channel. For example, the
    Component that owns this %Input might expect the aliases to be the names of
    markers in the model. This method can be used only for non-list %Inputs; for
    list %Inputs, use the overload that takes an index. */
    virtual const std::string& getAlias() const = 0;

    /** Get the alias for the Channel indicated by the provided index. An alias
    is a description for a %Channel that is specific to how the Input will use
    the %Channel. For example, the Component that owns this %Input might expect
    the aliases to be the names of markers in the model. */
    virtual const std::string& getAlias(unsigned index) const = 0;

    /** %Set the alias for a Channel. If this is a list Input, the aliases of all
    %Channels will be set to the provided string. If you wish to set the alias
    of only one %Channel, use the two-argument overload. */
    virtual void setAlias(const std::string& alias) = 0;

    /** %Set the alias for the Channel indicated by the provided index. */
    virtual void setAlias(unsigned index, const std::string& alias) = 0;

    /** Get the label for this Channel. If an alias has been set, the label is
    the alias; otherwise, the label is the full path of the Output that has been
    connected to this Input. This method can be used only for non-list %Inputs;
    for list %Inputs, use the single-argument overload. */
    virtual std::string getLabel() const = 0;

    /** Get the label for the Channel indicated by the provided index. If an
    alias has been set, the label is the alias; otherwise, the label is the full
    path of the %Channel that has been connected to this Input. */
    virtual std::string getLabel(unsigned index) const = 0;

    /** Break up a connectee name into its output path, channel name
     (empty for single-value outputs), and alias. This function writes
     to the passed-in outputPath, channelName, and alias.

     Examples:
     @verbatim
     /foo/bar/output
     outputPath is "/foo/bar/output"
     channelName is ""
     alias is ""

     /foo/bar/output:channel
     outputPath is "/foo/bar/output"
     channelName is "channel"
     alias is ""

     /foo/bar/output(baz)
     outputPath is "/foo/bar/output"
     channelName is ""
     alias is "baz"

     /foo/bar/output:channel(baz)
     outputPath is "/foo/bar/output"
     channelName is "channel"
     alias is "baz"
     @endverbatim
     */
    static bool parseConnecteeName(const std::string& connecteeName,
                                   std::string& outputPath,
                                   std::string& channelName,
                                   std::string& alias) {
        auto lastSlash = connecteeName.rfind("/");
        auto colon = connecteeName.rfind(":");
        auto leftParen = connecteeName.rfind("(");
        auto rightParen = connecteeName.rfind(")");
        
        std::string outputName = connecteeName.substr(lastSlash + 1,
                                    std::min(colon, leftParen) - lastSlash);
        outputPath = connecteeName.substr(0, std::min(colon, leftParen));
        
        // Channel name.
        if (colon != std::string::npos) {
            channelName = connecteeName.substr(colon + 1, leftParen - (colon + 1));
        } else {
            channelName = "";
        }
        
        // Alias.
        if (leftParen != std::string::npos && rightParen != std::string::npos) {
            alias = connecteeName.substr(leftParen + 1,
                                         rightParen - (leftParen + 1));
        } else {
            alias = "";
        }

        return true;
    }
    
protected:
    /** Create an AbstractInput (Connector) that connects only to an 
    AbstractOutput specified by name and stage at which it should be connected.
    Only Component should ever construct this class.
    @param name              name of the dependent (Abstract)Output.
    @param connecteeNameIndex Index of the property in the containing Component
                              that holds this Input's connectee_name(s).
    @param connectAtStage     Stage at which Input should be connected.
    @param owner              The component that contains this input. */
    AbstractInput(const std::string& name,
                  const PropertyIndex& connecteeNameIndex,
                  const SimTK::Stage& connectAtStage,
                  Component& owner) :
        AbstractConnector(name, connecteeNameIndex, connectAtStage, owner) {}
    
//=============================================================================
};  // END class AbstractInput


/** An Input<Y> must be connected by an Output<Y> */
template<class T>
class Input : public AbstractInput {
public:

    typedef typename Output<T>::Channel Channel;

    typedef std::vector<SimTK::ReferencePtr<const Channel>> ChannelList;
    typedef std::vector<std::string> AliasList;
    
    Input<T>* clone() const override { return new Input<T>(*this); }

    /** Connect this Input to the provided (Abstract)Output. */
    // Definition is in Component.h
    void connect(const AbstractOutput& output,
                 const std::string& alias = "") override;
    
    void connect(const AbstractChannel& channel,
                 const std::string& alias = "") override;

    /** Connect this Input given a root Component to search for
    the Output according to the connectee_name of this Input  */
    void findAndConnect(const Component& root) override;
    
    void disconnect() override {
        _connectees.clear();
        _aliases.clear();
    }
    
    bool isConnected() const override {
        return _connectees.size() == getNumConnectees();
    }
    
    /** Get the value of this Input when it is connected. Redirects to connected
    Output<T>'s getValue() with minimal overhead. This method can be used only
    for non-list Input(s). For list Input(s), use the other overload.         */
    const T& getValue(const SimTK::State &state) const {
        OPENSIM_THROW_IF(isListConnector(),
                         Exception,
                         "Input<T>::getValue(): an index must be "
                         "provided for a list input.");

        return getValue(state, 0);
    }

    /**Get the value of this Input when it is connected. Redirects to connected
    Output<T>'s getValue() with minimal overhead. Specify the index of the 
    Channel whose value is desired.                                           */
    const T& getValue(const SimTK::State &state, unsigned index) const {
        using SimTK::isIndexInRange;
        SimTK_INDEXCHECK(index, getNumConnectees(),
                         "Input<T>::getValue()");

        return _connectees[index].getRef().getValue(state);
    }

    /** Get the Channel associated with this Input. This method can only be
    used for non-list Input(s). For list Input(s), use the other overload.    */
    const Channel& getChannel() const {
        OPENSIM_THROW_IF(isListConnector(),
                         Exception,
                         "Input<T>::getChannel(): an index must be "
                         "provided for a list input.");

        return getChannel(0);
    }

    /** Get the Channel associated with this Input. Specify the index of the
    channel desired.                                                          */
    const Channel& getChannel(unsigned index) const {
        OPENSIM_THROW_IF(!isConnected(), InputNotConnected, getName());
        using SimTK::isIndexInRange;
        SimTK_INDEXCHECK_ALWAYS(index, getNumConnectees(),
                                "Input<T>::getChannel()");

        return _connectees[index].getRef();
    }
    
    const std::string& getAlias() const override {
        OPENSIM_THROW_IF(!isConnected(), InputNotConnected, getName());
        OPENSIM_THROW_IF(isListConnector(),
                         Exception,
                         "Input<T>::getAlias(): this is a list Input; an index "
                         "must be provided.");

        return getAlias(0);
    }
    
    const std::string& getAlias(unsigned index) const override {
        OPENSIM_THROW_IF(!isConnected(), InputNotConnected, getName());
        using SimTK::isIndexInRange;
        SimTK_INDEXCHECK_ALWAYS(index, getNumConnectees(),
                                "Input<T>::getAlias()");

        return _aliases[index];
    }

    void setAlias(const std::string& alias) override {
        OPENSIM_THROW_IF(!isConnected(), InputNotConnected, getName());

        for (unsigned i=0; i<getNumConnectees(); ++i)
            setAlias(i, alias);
    }

    void setAlias(unsigned index, const std::string& alias) override {
        OPENSIM_THROW_IF(!isConnected(), InputNotConnected, getName());
        using SimTK::isIndexInRange;
        SimTK_INDEXCHECK_ALWAYS(index, getNumConnectees(),
                                "Input<T>::setAlias()");

        _aliases[index] = alias;
    }

<<<<<<< HEAD
    std::string getShortLabel() const override {
        OPENSIM_THROW_IF(!isConnected(), InputNotConnected, getName());
        OPENSIM_THROW_IF(isListConnector(),
                         Exception,
                         "Input<T>::getShortLabel(): this is a list Input; an "
                         "index must be provided.");

        return getShortLabel(0);
    }

    std::string getShortLabel(unsigned index) const override {
        OPENSIM_THROW_IF(!isConnected(), InputNotConnected, getName());
        using SimTK::isIndexInRange;
        SimTK_INDEXCHECK_ALWAYS(index, getNumConnectees(),
                                "Input<T>::getShortLabel()");

        const std::string alias = getAlias(index);
        return !alias.empty() ? alias : getChannel(index).getChannelName();
    }

    std::string getLongLabel() const override {
        OPENSIM_THROW_IF(!isConnected(), InputNotConnected, getName());
=======
    std::string getLabel() const override {
        OPENSIM_THROW_IF_FRMOBJ(!isConnected(),
                                InputNotConnected, getName());
>>>>>>> da97a209
        OPENSIM_THROW_IF(isListConnector(),
                         Exception,
                         "Input<T>::getLabel(): this is a list Input; an index "
                         "must be provided.");

        return getLabel(0);
    }

<<<<<<< HEAD
    std::string getLongLabel(unsigned index) const override {
        OPENSIM_THROW_IF(!isConnected(), InputNotConnected, getName());
        using SimTK::isIndexInRange;
        SimTK_INDEXCHECK_ALWAYS(index, getNumConnectees(),
                                "Input<T>::getLongLabel()");
=======
    std::string getLabel(unsigned index) const override {
        OPENSIM_THROW_IF_FRMOBJ(!isConnected(),
                                InputNotConnected, getName());
        OPENSIM_THROW_IF(index >= getNumConnectees(),
                         IndexOutOfRange,
                         index, 0, getNumConnectees() - 1u);
>>>>>>> da97a209

        const std::string alias = getAlias(index);
        if (!alias.empty())
            return alias;

        return getChannel(index).getPathName();
    }

    /** Access the values of all the channels connected to this Input as a 
    SimTK::Vector_<T>. The elements are in the same order as the channels.
    */
    SimTK::Vector_<T> getVector(const SimTK::State& state) const {
        SimTK::Vector_<T> v(_connectees.size());
        for (int ichan = 0; ichan < _connectees.size(); ++ichan) {
            v[ichan] = _connectees[ichan]->getValue(state);
        }
        return v;
    }
    
    /** Get const access to the channels connected to this input.
        You can use this to iterate through the channels.
        @code{.cpp}
        for (const auto& chan : getChannels()) {
            std::cout << chan.getValue(state) << std::endl;
        }
        @endcode
    */
    const ChannelList& getChannels() const {
        return _connectees;
    }
    
    /** Return the typename of the Output value, T, that satisfies
        this Input<T>. No reason to return Output<T> since it is a
        given that only an Output can satisfy an Input. */
    std::string getConnecteeTypeName() const override {
        return SimTK::NiceTypeName<T>::namestr();
    }

    SimTK_DOWNCAST(Input, AbstractInput);
    
    /** For use in python/java/MATLAB bindings. */
    // This method exists for consistency with Object's safeDownCast.
    static Input<T>* safeDownCast(AbstractInput* base) {
        return dynamic_cast<Input<T>*>(base);
    }

protected:
    /** Create an Input<T> (Connector) that can only connect to an Output<T>
    name and stage at which it should be connected. Only Component should ever
    construct an Input.
    @param name               name of the Output dependency.
    @param connecteeNameIndex Index of the property in the containing Component
                              that holds this Input's connectee_name(s).
    @param connectAtStage     Stage at which Input should be connected.
    @param owner              The component that contains this input. */
    Input(const std::string& name, const PropertyIndex& connecteeNameIndex,
          const SimTK::Stage& connectAtStage, Component& owner) :
        AbstractInput(name, connecteeNameIndex, connectAtStage, owner) {}
    
    /** So that Component can construct an Input. */
    friend Component;
    
private:
    SimTK::ResetOnCopy<ChannelList> _connectees;
    // Aliases are serialized, since tools may depend on them for
    // interpreting the connected channels.
    SimTK::ResetOnCopy<AliasList> _aliases;
}; // END class Input<Y>


// =============================================================================
// Macros for declaring Connectors and Inputs.
// =============================================================================
// Connectors and Inputs have an associated connectee_name property in the
// Component that contains the Connector/Input. These macros are used to create
// that property.
// TODO property type should be ComponentPath/OutputPath/ChannelPath.
#ifndef SWIG
// The initial/default value is an empty string.
#define OpenSim_DECLARE_PROPERTY_CONNECTEE_NAME(pname, comment)             \
    /** @cond                                                            */ \
    PropertyIndex PropertyIndex_##pname =                                   \
            this->template addProperty<std::string>(#pname,comment,"");     \
    /** @endcond                                                         */
#define OpenSim_DECLARE_LIST_PROPERTY_CONNECTEE_NAMES(pname, comment)       \
    /** @cond                                                            */ \
    PropertyIndex PropertyIndex_##pname =                                   \
            this->template addListProperty<std::string>                     \
                (#pname, comment, 0, std::numeric_limits<int>::max());      \
    /** @endcond                                                         */
#else
// No need to wrap internal PropertyIndex.
#define OpenSim_DECLARE_PROPERTY_CONNECTEE_NAME(pname, comment)
#define OpenSim_DECLARE_LIST_PROPERTY_CONNECTEE_NAMES(pname, comment)
#endif

        
/// @name Creating Connectors to other objects for your Component
/// Use these macros at the top of your component class declaration,
/// near where you declare @ref Property properties.
/// @{
/** Create a socket for this component's dependence on another component.
 * You must specify the type of the component that can be connected to this
 * connector. The comment should describe how the connected component
 * (connectee) is used by this component.
 *
 * Here's an example for using this macro:
 * @code{.cpp}
 * #include <OpenSim/Simulation/Model/PhysicalOffsetFrame.h>
 * class MyComponent : public Component {
 * public:
 *     OpenSim_DECLARE_CONNECTOR(parent, PhysicalOffsetFrame,
 *             "To locate this component.");
 *     ...
 * };
 * @endcode
 *
 * @note This macro requires that you have included the header that defines
 * type `T`, as shown in the example above. We currently do not support
 * declaring connectors if `T` is only forward-declared.
 *
 * @note If you use this macro in your class, then you should *NOT* implement
 * a custom copy constructor---try to use the default one. The Connector will
 * not get copied properly if you create a custom copy constructor.
 * We may add support for custom copy constructors with Connectors in the
 * future.
 *
 * @see Component::constructConnector()
 * @relates OpenSim::Connector */
// The DECLARE_PROPERTY macro must come first, as the Connector constructor
// requires the PropertyIndex (and Property) created by the DECLARE_PROPERTY
// macro.
#define OpenSim_DECLARE_CONNECTOR(cname, T, comment)                        \
    OpenSim_DECLARE_PROPERTY_CONNECTEE_NAME(                                \
            connector_##cname##_connectee_name,                             \
            "Path to a Component to satisfy the Connector '"                \
            #cname "' of type " #T " (description: " comment ").");         \
    /** @name Connectors                                                 */ \
    /** @{                                                               */ \
    /** comment                                                          */ \
    /** In an XML file, you can set this Connector's connectee name      */ \
    /** via the <b>\<connector_##cname##_connectee_name\></b> element.   */ \
    /** This connector was generated with the                            */ \
    /** #OpenSim_DECLARE_CONNECTOR macro.                                */ \
    OpenSim_DOXYGEN_Q_PROPERTY(T, cname)                                    \
    /** @}                                                               */ \
    /** @cond                                                            */ \
    bool _connector_##cname {                                               \
        this->template constructConnector<T>(#cname,                        \
                PropertyIndex_connector_##cname##_connectee_name)           \
    };                                                                      \
    /** @endcond                                                         */

// The following doxygen-like description does NOT actually appear in doxygen.
/* Preferably, use the #OpenSim_DECLARE_CONNECTOR macro. Only use this macro
 * when are you unable to include the header that defines type `T`. This might
 * be the case if you have a circular dependency between your class and `T`.
 * In such cases, you must:
 *
 *  -# forward-declare type `T`
 *  -# call this macro inside the definition of your class, and
 *  -# call #OpenSim_DEFINE_CONNECTOR_FD in your class's .cpp file (notice the
 *      difference: DEFINE vs DECLARE).
 *
 * MyComponent.h:
 * @code{.cpp}
 * namespace OpenSim {
 * class PhysicalOffsetFrame;
 * class MyComponent : public Component {
 * OpenSim_DECLARE_CONCRETE_OBJECT(MyComponent, Component);
 * public:
 *     OpenSim_DECLARE_CONNECTOR_FD(parent, PhysicalOffsetFrame,
 *             "To locate this component.");
 *     ...
 * };
 * }
 * @endcode
 *
 * MyComponent.cpp:
 * @code{.cpp}
 * #include "MyComponent.h"
 * OpenSim_DEFINE_CONNECTOR_FD(parent, OpenSim::MyComponent);
 * ...
 * @endcode
 *
 * You can also look at the OpenSim::Geometry source code for an example.
 *
 * @note Do NOT forget to call OpenSim_DEFINE_CONNECTOR_FD in your .cpp file!
 *
 * The "FD" in the name of this macro stands for "forward-declared."
 *
 * @warning This macro is experimental and may be removed in future versions.
 *
 *
 * @note If you use this macro in your class, then you should *NOT* implement
 * a custom copy constructor---try to use the default one. The Connector will
 * not get copied properly if you create a custom copy constructor.
 * We may add support for custom copy constructors with Connectors in the
 * future.
 *
 * @see Component::constructConnector()
 * @relates OpenSim::Connector */
#define OpenSim_DECLARE_CONNECTOR_FD(cname, T, comment)                     \
    OpenSim_DECLARE_PROPERTY_CONNECTEE_NAME(                                \
            connector_##cname##_connectee_name,                             \
            "Path to a Component to satisfy the Connector '"                \
            #cname "' of type " #T " (description: " comment ").");         \
    /** @name Connectors                                                 */ \
    /** @{                                                               */ \
    /** comment                                                          */ \
    /** In an XML file, you can set this Connector's connectee name      */ \
    /** via the <b>\<connector_##cname##_connectee_name\></b> element.   */ \
    OpenSim_DOXYGEN_Q_PROPERTY(T, cname)                                    \
    /** @}                                                               */ \
    /** @cond                                                            */ \
    bool _connector_##cname {                                               \
        constructConnector_##cname()                                        \
    };                                                                      \
    /* Declare the method used in the in-class member initializer.       */ \
    /* This method will be defined by OpenSim_DEFINE_CONNECTOR_FD.       */ \
    bool constructConnector_##cname();                                      \
    /* Remember the provided type so we can use it in the DEFINE macro.  */ \
    typedef T _connector_##cname##_type;                                    \
    /** @endcond                                                         */

// The following doxygen-like description does NOT actually appear in doxygen.
/* When specifying a Connector to a forward-declared type (using
 * OpenSim_DECLARE_CONNECTOR_FD in the class definition), you must call this
 * macro in your .cpp file.  The arguments are the name of the connector (the
 * same one provided to OpenSim_DECLARE_CONNECTOR_FD) and the class in which
 * the connector exists. See #OpenSim_DECLARE_CONNECTOR_FD for an example.
 *
 * @warning This macro is experimental and may be removed in future versions.
 *
 * @see #OpenSim_DECLARE_CONNECTOR_FD
 * @relates OpenSim::Connector */
// This macro defines the method that the in-class member initializer calls
// to construct the Connector. The reason why this must be in the .cpp file is
// that putting the template member function `template <typename T>
// Component::constructConnector` in the header requires that `T` is not an
// incomplete type (specifically, when compiling cpp files for classes OTHER
// than `MyComponent` but that include MyComponent.h). OpenSim::Geometry is an
// example of this scenario.
#define OpenSim_DEFINE_CONNECTOR_FD(cname, Class)                           \
bool Class::constructConnector_##cname() {                                  \
    using T = _connector_##cname##_type;                                    \
    return this->template constructConnector<T>(#cname,                     \
                PropertyIndex_connector_##cname##_connectee_name);          \
}
/// @}

/// @name Creating Inputs for your Component
/// Use these macros at the top of your component class declaration,
/// near where you declare @ref Property properties.
/// @{
/** Create a socket for this component's dependence on an output signal from
 *  another component. It is a placeholder for an Output that can be connected
 *  to it. An output must have the same type T as an input to be connected
 *  to it. You must also specify the stage at which you require this input
 *  quantity. The comment should describe how the input quantity is used.
 *
 *  An Input declared with this macro can connect to only one Output.
 *
 *  Here's an example for using this macro:
 *  @code{.cpp}
 *  class MyComponent : public Component {
 *  public:
 *      OpenSim_DECLARE_INPUT(emg, double, SimTK::Stage::Velocity, "For validation.");
 *      ...
 *  };
 *  @endcode
 *
 * @note If you use this macro in your class, then you should *NOT* implement
 * a custom copy constructor---try to use the default one. The Input will
 * not get copied properly if you create a custom copy constructor.
 * We may add support for custom copy constructors with Inputs in the future.
 *
 * @see Component::constructInput()
 * @relates OpenSim::Input */
// The DECLARE_PROPERTY macro must come first, as the Input constructor requires
// the PropertyIndex (and Property) created by the DECLARE_PROPERTY macro.
#define OpenSim_DECLARE_INPUT(iname, T, istage, comment)                    \
    OpenSim_DECLARE_PROPERTY_CONNECTEE_NAME(input_##iname##_connectee_name, \
            "Path to an output (channel) to satisfy the one-value Input '"  \
            #iname "' of type " #T " (description: " comment ").");         \
    /** @name Inputs                                                     */ \
    /** @{                                                               */ \
    /** comment                                                          */ \
    /** This input is needed at stage istage.                            */ \
    /** In an XML file, you can set this Input's connectee name          */ \
    /** via the <b>\<input_##iname##_connectee_name\></b> element.       */ \
    /** The syntax for a connectee name is                               */ \
    /** `<path/to/component/><output_name>[:<channel_name>][(<alias>)]`. */ \
    /** See AbstractInput for more information.                          */ \
    /** This input was generated with the                                */ \
    /** #OpenSim_DECLARE_INPUT macro.                                    */ \
    OpenSim_DOXYGEN_Q_PROPERTY(T, iname)                                    \
    /** @}                                                               */ \
    /** @cond                                                            */ \
    bool _has_input_##iname {                                               \
        this->template constructInput<T>(#iname,                            \
                PropertyIndex_input_##iname##_connectee_name, istage)       \
    };                                                                      \
    /** @endcond                                                         */

// TODO create new macros to handle custom copy constructors: with
// constructInput_() methods, etc. NOTE: constructProperty_() must be called first
// within these macros, b/c the connectee_name property must exist before the
// Input etc is constructed.


/** Create a list input, which can connect to more than one Channel. This
 * makes sense for components like reporters that can handle a flexible
 * number of input values. 
 *
 * @note If you use this macro in your class, then you should *NOT* implement
 * a custom copy constructor---try to use the default one. The Input will
 * not get copied properly if you create a custom copy constructor.
 * We may add support for custom copy constructors with Inputs in the future.
 *
 * @see Component::constructInput()
 * @relates OpenSim::Input */
#define OpenSim_DECLARE_LIST_INPUT(iname, T, istage, comment)               \
    OpenSim_DECLARE_LIST_PROPERTY_CONNECTEE_NAMES(                          \
            input_##iname##_connectee_names,                                \
            "Paths to outputs (channels) to satisfy the list Input '"       \
            #iname "' of type " #T " (description: " comment "). "          \
            "To specify multiple paths, put spaces between them.");         \
    /** @name Inputs (list)                                              */ \
    /** @{                                                               */ \
    /** comment                                                          */ \
    /** This input can connect to multiple outputs, all of which are     */ \
    /** needed at stage istage.                                          */ \
    /** In an XML file, you can set this Input's connectee name          */ \
    /** via the <b>\<input_##iname##_connectee_names\></b> element.      */ \
    /** The syntax for a connectee name is                               */ \
    /** `<path/to/component/><output_name>[:<channel_name>][(<alias>)]`. */ \
    /** See AbstractInput for more information.                          */ \
    /** This input was generated with the                                */ \
    /** #OpenSim_DECLARE_LIST_INPUT macro.                               */ \
    OpenSim_DOXYGEN_Q_PROPERTY(T, iname)                                    \
    /** @}                                                               */ \
    /** @cond                                                            */ \
    bool _has_input_##iname {                                               \
        this->template constructInput<T>(#iname,                            \
                PropertyIndex_input_##iname##_connectee_names, istage)      \
    };                                                                      \
    /** @endcond                                                         */
/// @}

} // end of namespace OpenSim

#endif  // OPENSIM_COMPONENT_CONNECTOR_H_<|MERGE_RESOLUTION|>--- conflicted
+++ resolved
@@ -710,34 +710,9 @@
         _aliases[index] = alias;
     }
 
-<<<<<<< HEAD
-    std::string getShortLabel() const override {
-        OPENSIM_THROW_IF(!isConnected(), InputNotConnected, getName());
-        OPENSIM_THROW_IF(isListConnector(),
-                         Exception,
-                         "Input<T>::getShortLabel(): this is a list Input; an "
-                         "index must be provided.");
-
-        return getShortLabel(0);
-    }
-
-    std::string getShortLabel(unsigned index) const override {
-        OPENSIM_THROW_IF(!isConnected(), InputNotConnected, getName());
-        using SimTK::isIndexInRange;
-        SimTK_INDEXCHECK_ALWAYS(index, getNumConnectees(),
-                                "Input<T>::getShortLabel()");
-
-        const std::string alias = getAlias(index);
-        return !alias.empty() ? alias : getChannel(index).getChannelName();
-    }
-
-    std::string getLongLabel() const override {
-        OPENSIM_THROW_IF(!isConnected(), InputNotConnected, getName());
-=======
     std::string getLabel() const override {
-        OPENSIM_THROW_IF_FRMOBJ(!isConnected(),
-                                InputNotConnected, getName());
->>>>>>> da97a209
+        OPENSIM_THROW_IF(!isConnected(),
+                         InputNotConnected, getName());
         OPENSIM_THROW_IF(isListConnector(),
                          Exception,
                          "Input<T>::getLabel(): this is a list Input; an index "
@@ -746,20 +721,12 @@
         return getLabel(0);
     }
 
-<<<<<<< HEAD
-    std::string getLongLabel(unsigned index) const override {
-        OPENSIM_THROW_IF(!isConnected(), InputNotConnected, getName());
+    std::string getLabel(unsigned index) const override {
+        OPENSIM_THROW_IF(!isConnected(),
+                         InputNotConnected, getName());
         using SimTK::isIndexInRange;
         SimTK_INDEXCHECK_ALWAYS(index, getNumConnectees(),
-                                "Input<T>::getLongLabel()");
-=======
-    std::string getLabel(unsigned index) const override {
-        OPENSIM_THROW_IF_FRMOBJ(!isConnected(),
-                                InputNotConnected, getName());
-        OPENSIM_THROW_IF(index >= getNumConnectees(),
-                         IndexOutOfRange,
-                         index, 0, getNumConnectees() - 1u);
->>>>>>> da97a209
+                                "Input<T>::getLabel()");
 
         const std::string alias = getAlias(index);
         if (!alias.empty())
