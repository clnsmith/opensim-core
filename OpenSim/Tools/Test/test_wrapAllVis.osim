--- conflicted
+++ resolved
@@ -486,13 +486,8 @@
 								<!--Display Color-->
 								<color>0 0.200000002980232 0.800000011920929</color>
 								<xyz_body_rotation> 0 0 0</xyz_body_rotation>
-<<<<<<< HEAD
 								<translation> 0.01 -0.4 0.01</translation>
-								<active>true</active>
-=======
-								<translation> 0.00989646 -0.378819 0.00891879</translation>
 								<active>false</active>
->>>>>>> 0d8e905d
 								<quadrant>all</quadrant>
 								<VisibleObject>
 									<!--Three scale factors for display purposes: scaleX scaleY scaleZ-->
@@ -529,13 +524,8 @@
 								<!--Display Color-->
 								<color>0 0.200000002980232 0.800000011920929</color>
 								<xyz_body_rotation> 0 0 0</xyz_body_rotation>
-<<<<<<< HEAD
 								<translation> 0.01 -0.3 0.01</translation>
-								<active>true</active>
-=======
-								<translation> 0.00989646 -0.32819 0.00891879</translation>
 								<active>false</active>
->>>>>>> 0d8e905d
 								<quadrant>+x</quadrant>
 								<VisibleObject>
 									<!--Three scale factors for display purposes: scaleX scaleY scaleZ-->
@@ -547,13 +537,8 @@
                 <!--Display Color-->
                 <color>0 0.200000002980232 0.800000011920929</color>
                 <xyz_body_rotation> 0 0 0</xyz_body_rotation>
-<<<<<<< HEAD
                 <translation> -.01 -0.5 0.0</translation>
-                <active>true</active>
-=======
-                <translation> -.01 -0.5 0.00891879</translation>
                 <active>false</active>
->>>>>>> 0d8e905d
                 <quadrant>all</quadrant>
                 <VisibleObject>
                   <!--Three scale factors for display purposes: scaleX scaleY scaleZ-->
@@ -564,15 +549,9 @@
               <WrapTorus name="KnExt_at_fem_torus_r">
                 <!--Display Color-->
                 <color>0 0.200000002980232 0.800000011920929</color>
-<<<<<<< HEAD
                 <xyz_body_rotation> 1.57079633 0 0</xyz_body_rotation>
                 <translation> -.02 -0.6 0.01</translation>
-                <active>true</active>
-=======
-                <xyz_body_rotation> 1.57 0 0</xyz_body_rotation>
-                <translation> -.02 -0.6 0.00891879</translation>
                 <active>false</active>
->>>>>>> 0d8e905d
                 <quadrant>all</quadrant>
                 <inner_radius> 0.035 </inner_radius>
                 <outer_radius> 0.08 </outer_radius>
