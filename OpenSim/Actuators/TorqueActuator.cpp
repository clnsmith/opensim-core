--- conflicted
+++ resolved
@@ -120,11 +120,7 @@
 */
 double TorqueActuator::getStress(const State& s) const
 {
-<<<<<<< HEAD
-    return std::abs(getForce(s) / getOptimalForce()); 
-=======
     return std::abs(getActuation(s) / getOptimalForce());
->>>>>>> b5672d1b
 }
 //_____________________________________________________________________________
 /**
@@ -158,33 +154,20 @@
     const bool torqueIsGlobal = getTorqueIsGlobal();
     const Vec3& axis = getAxis();
     
-<<<<<<< HEAD
-    double force = 0;
-=======
     double actuation = 0;
->>>>>>> b5672d1b
 
     if (isActuationOverriden(s)) {
         actuation = computeOverrideActuation(s);
     } else {
         actuation = computeActuation(s);
     }
-<<<<<<< HEAD
-    setForce(s,  force );
-=======
     setActuation(s, actuation);
->>>>>>> b5672d1b
 
     if(!_bodyA)
         return;
     
-<<<<<<< HEAD
-    setForce(s, force );
-    Vec3 torque = force*UnitVec3(axis);
-=======
     setActuation(s, actuation);
     Vec3 torque = actuation * UnitVec3(axis);
->>>>>>> b5672d1b
     
     if (!torqueIsGlobal)
         engine.transform(s, *_bodyA, torque, engine.getGroundBody(), torque);
@@ -209,11 +192,7 @@
  */
 void TorqueActuator::extendConnectToModel(Model& model)
 {
-<<<<<<< HEAD
-    Super::connectToModel(model);
-=======
     Super::extendConnectToModel(model);
->>>>>>> b5672d1b
 
     if (get_bodyA().empty() || get_bodyB().empty())
         throw OpenSim::Exception(
