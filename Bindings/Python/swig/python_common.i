--- conflicted
+++ resolved
@@ -95,11 +95,7 @@
 note: ## is a "glue" operator: `a ## b` --> `ab`.
 */
 %pythonappend OpenSim::Component::addComponent %{
-<<<<<<< HEAD
-    comp._markAdopted()
-=======
     subcomponent._markAdopted()
->>>>>>> e0598af6
 %}
 
 
